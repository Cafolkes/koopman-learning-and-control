import torch
import torch.nn as nn
import torch.nn.functional as F
import numpy as np

class KoopmanNetAut(nn.Module):
    def __init__(self, net_params):
        super(KoopmanNetAut, self).__init__()
        self.net_params = net_params

        self.encoder = None
        self.decoder = None
        self.construct_net()

        n = self.net_params['state_dim']
        n_encode = self.net_params['encoder_output_dim']
        self.C = torch.cat((torch.eye(n), torch.zeros((n, n_encode))), 1)

    def construct_net(self):
        self.construct_encoder_()
        #self.construct_decoder_()

        n_tot = self.net_params['state_dim'] + self.net_params['encoder_output_dim']
        self.koopman_fc = nn.Linear(n_tot, n_tot, bias=False)  #TODO: Evaluate how to handle bias

    def forward(self, data):
        # data = [x, x_prime]
        # output = [x_pred, x_prime_pred, lin_error]
        n = self.net_params['state_dim']
        n_multistep = self.net_params['n_multistep']
        x_vec = data[:, :n*n_multistep]
        x_prime_vec = data[:, n*n_multistep:]

        # Define autoencoder networks:
        x = x_vec[:, :n]
        z = torch.cat((x, self.encode_forward_(x)), 1)

        # Define linearity networks:
        n_tot = n + self.net_params['encoder_output_dim']
        z_prime = torch.cat([torch.cat((x_prime_vec[:, n*ii:n*(ii+1)], self.encode_forward_(x_prime_vec[:, n*ii:n*(ii+1)])), 1) for ii in range(n_multistep)], 1)
        z_prime_pred = torch.cat([torch.matmul(z, torch.transpose(torch.pow(self.koopman_fc.weight + torch.eye(n_tot), ii+1), 0, 1)) for ii in range(n_multistep)], 1)

        # Define prediction network:
<<<<<<< HEAD
        #x_prime_pred = torch.matmul(z,torch.transpose(self.C, 0, 1))
        x_prime_pred = torch.matmul(z_prime_pred, torch.transpose(self.C, 0, 1))
=======
        x_prime_pred = torch.cat([torch.matmul(z_prime_pred[:,n_tot*ii:n_tot*(ii+1)], torch.transpose(self.C, 0, 1)) for ii in range(n_multistep)], 1)
>>>>>>> 19cff334

        outputs = torch.cat((x_prime_pred, z_prime_pred, z_prime), 1)

        return outputs

    def loss(self, outputs, labels):
        # output = [x_pred, x_prime_pred, lin_error]
        # labels = [x, x_prime], penalize when lin_error is not zero

        n = self.net_params['state_dim']
        n_tot = n + self.net_params['encoder_output_dim']
        n_multistep = self.net_params['n_multistep']
        x_prime_pred, x_prime = outputs[:, :n*n_multistep], labels
        z_prime_pred, z_prime = outputs[:, n*n_multistep:n*n_multistep+n_tot*n_multistep], outputs[:, n*n_multistep+n_tot*n_multistep:]

        alpha = self.net_params['lin_loss_penalty']
        criterion = nn.MSELoss()

        pred_loss = criterion(x_prime_pred, x_prime)/n_multistep
        lin_loss = criterion(z_prime_pred, z_prime)/n_multistep

        total_loss = pred_loss + alpha * lin_loss
        if 'l1_reg' in self.net_params and self.net_params['l1_reg'] > 0:  # TODO: Verify correct l1-regularization
            l1_reg = self.net_params['l1_reg']
            total_loss += l1_reg * torch.norm(self.koopman_fc.weight.flatten(), p=1)
            #total_loss += l1_reg*torch.norm(self.koopman_fc.weight, p=1)

        #print(total_loss)
        return total_loss

    def construct_encoder_(self):
        input_dim = self.net_params['state_dim']
        hidden_dim = self.net_params['encoder_hidden_dim']
        output_dim = self.net_params['encoder_output_dim']

        if len(hidden_dim) > 0:
            self.encoder_fc_in = nn.Linear(input_dim, hidden_dim[0])
            self.encoder_fc_hid = []
            for ii in range(1, len(hidden_dim)):
                self.encoder_fc_hid.append(nn.Linear(hidden_dim[ii - 1], hidden_dim[ii]))
            self.encoder_fc_out = nn.Linear(hidden_dim[-1], output_dim)
        else:
            self.encoder_fc_out = nn.Linear(input_dim, output_dim)

    def encode_forward_(self, x):
        if len(self.net_params['encoder_hidden_dim']) > 0:
            x = F.relu(self.encoder_fc_in(x))
            for layer in self.encoder_fc_hid:
                x = F.relu(layer(x))
        x = self.encoder_fc_out(x)

        return x

    def encode(self, x):
        self.eval()
        x_t = torch.from_numpy(x).float()
        z = np.concatenate((x, self.encode_forward_(x_t).detach().numpy()), axis=1)
        return z

'''
    def construct_decoder_(self):
        input_dim = self.net_params['encoder_output_dim']
        hidden_dim = self.net_params['decoder_hidden_dim']
        output_dim = self.net_params['state_dim']

        if len(hidden_dim) > 0:
            self.decoder_fc_in = nn.Linear(input_dim, hidden_dim[0])
            self.decoder_fc_hid = []
            for ii in range(1, len(hidden_dim)):
                self.decoder_fc_hid.append(nn.Linear(hidden_dim[ii - 1], hidden_dim[ii]))
            self.decoder_fc_out = nn.Linear(hidden_dim[-1], output_dim)
        else:
            self.decoder_fc_out = nn.Linear(input_dim, output_dim)

    def decode_forward_(self, z):
        if len(self.net_params['decoder_hidden_dim']) > 0:
            z = F.relu(self.decoder_fc_in(z))
            for layer in self.decoder_fc_hid:
                z = F.relu(layer(z))
        z = self.decoder_fc_out(z)

        return z

    def decode(self, z):
        self.eval()
        z = torch.from_numpy(z).float()
        x = self.decode_forward_(z)
        return x.detach().numpy()
'''<|MERGE_RESOLUTION|>--- conflicted
+++ resolved
@@ -41,12 +41,7 @@
         z_prime_pred = torch.cat([torch.matmul(z, torch.transpose(torch.pow(self.koopman_fc.weight + torch.eye(n_tot), ii+1), 0, 1)) for ii in range(n_multistep)], 1)
 
         # Define prediction network:
-<<<<<<< HEAD
-        #x_prime_pred = torch.matmul(z,torch.transpose(self.C, 0, 1))
-        x_prime_pred = torch.matmul(z_prime_pred, torch.transpose(self.C, 0, 1))
-=======
         x_prime_pred = torch.cat([torch.matmul(z_prime_pred[:,n_tot*ii:n_tot*(ii+1)], torch.transpose(self.C, 0, 1)) for ii in range(n_multistep)], 1)
->>>>>>> 19cff334
 
         outputs = torch.cat((x_prime_pred, z_prime_pred, z_prime), 1)
 
